--- conflicted
+++ resolved
@@ -685,15 +685,9 @@
         max_context_len: int,
         attn_hidden_dims: tuple[int, int],
         alpha: float,
-<<<<<<< HEAD
         rab_params: Tuple[bool, bool, Optional[int]],
         seq_len_params: Tuple[int, int, bool],
         target_params: Tuple[int, Tuple[int, int], int, bool],
-=======
-        rab_params: tuple[bool, bool, Optional[int]],
-        seq_len_params: tuple[int, int, bool],
-        target_params: tuple[int, tuple[int, int], int],
->>>>>>> 92927edc
         dtype: torch.dtype,
         full_batch: bool,
     ) -> None:
@@ -1739,21 +1733,12 @@
         self,
         batch_size: int,
         heads: int,
-<<<<<<< HEAD
         seq_len_params: Tuple[int, int],
         max_context_len: int,
         target_params: Tuple[int, Tuple[int, int], int, bool],
         attn_hidden_dims: Tuple[int, int],
         alpha: float,
         rab_params: Tuple[bool, bool, Optional[int]],
-=======
-        seq_len_params: tuple[int, int],
-        window_size: tuple[int, int],
-        attn_hidden_dims: tuple[int, int],
-        alpha: float,
-        rab_params: tuple[bool, bool, Optional[int]],
-        full_batch: bool,
->>>>>>> 92927edc
         dtype: torch.dtype,
         quant_mode_full_batch: Tuple[int, bool],
     ) -> None:
